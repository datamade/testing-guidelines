# Writing Tests, the DataMade Way

These are the principles, procedure and patterns that guide test writing at DataMade. Looking for something a little more didactic? [Skip to the tutorials](#tutorials).

## Testing principles

1. Tests address **what a method should do, given specific contexts**. This philosophy is called behavior-driven development, or BDD (supplementary reading [here](https://dannorth.net/introducing-bdd/) and [here](https://www.toptal.com/freelance/your-boss-won-t-appreciate-tdd-try-bdd)). BDD testing, as the name indicates, centralizes the behavior of the code: "this function should send an email," “this function should hyphenate a PIN,” “this function should return a queryset,” etc. BDD reduces the number of unhandled edge cases by requiring the developer to think about code functionality from a multidimensional perspective. Likewise, BDD rewards early communication and deliberate boundary setting with our clients, which helps us better understand and communicate the scope of our work and the time needed to complete it.

2. Testing is an **essential part** of dynamic applications. Include time for writing and running tests in the scope and statement of work for projects, where appropriate.

3. Tests **speed up the feedback loop** during development, enabling rapid iteration on a feature prior to deployment.

4. Tests and your codebase are **reciprocally beneficial**. In other words, a good test enables you to write more modular code, which enables you to write more modular tests, and so on.

5. Tests are conducted on **real data**, whenever possible, and realistic data otherwise.

## Testing procedure

**What should I test?**

Behavior-driven development (BDD) is based on an understanding of what should happen, given certain parameters. This principle is also useful to consider when writing tests: If a user does X, this application should do Y. Examples of test-worthy functionality include:

* Actions that alter state, e.g. session or database transactions
* Exception handling
* Dynamically displayed user-interface
* User interactions

Note that compatibility and style are also elements of testing. If a feature doesn’t work across environments and browsers, it doesn’t work. If the the code doesn’t adhere to agreed-upon style conventions, it isn’t merged. Use of `flake8` and `jshint` will get you well on your way to compatibility and style compliance.

Also note that it is only necessary to test your own code because languages and libraries (ideally) have tests of their own. For instance, you don't need to test that `print('foo')` prints "foo". (Seriously, [it's covered](https://github.com/python/cpython/blob/6f0eb93183519024cb360162bdd81b9faec97ba6/Lib/test/test_print.py).) On the other hand, if you write a method that prints "foo" if certain conditions are met, you should test that your method prints "foo" provided those conditions are met and doesn't print "foo" otherwise.

**How do I write tests?**

Practicing BDD involves **creating a [technical specification](https://www.joelonsoftware.com/2000/10/03/painless-functional-specifications-part-2-whats-a-spec/) (or "spec") for each feature prior to implementation**. A spec can exist as a separate document, in the context of an issue, or in the comments of the code, outside or within a testing environment. Outlining a spec with tests in mind can help identify the goals of the code. Development can then be done at the developer’s own pace – writing a piece of code or implementing the entire feature – then testing that it behaves as expected.

Whether or not you use tests to spec, **document what you are testing in docstrings or comments**, particularly where queries or clever assertions are involved.

<<<<<<< HEAD
Tests should operate independently of the outside world, and of each other. **Use fixtures to create reusable data**, whether it’s in a database or available through the fixture itself. Ideally, all non-database fixtures should be scoped to the function level. Document where fixtures exceed this scope, and be sure your tests return those fixtures to their original state, where applicable. For instance, if your fixture refers to a database table and your test alters that table, revert your changes at the end of your test.
=======
Tests should operate independently of the outside world, and of each other. Use fixtures to create reusable data, whether it’s in a database or available through the fixture itself. Ideally, all fixtures should be scoped to the function level and your test environment should be automatically returned to its original state after each test. Where this is not possible, document where fixtures violate this expectation, and be sure your tests clean up after themselves. For instance, if you use a module-scoped database table fixture in a test that test alters said table, any alterations should be reverted at the end of the test.
>>>>>>> df0c0a48

**When should I run tests?**

Tests should be run as part of the continuous integration setup. (DataMaders: See [our internal guide to configuring deploy hooks](https://github.com/datamade/deploy-a-site/blob/master/Setup-deployment-hook.md#setup-codedeploy-hook-for-github--travis-ci).) Code that does not pass the tests is neither merged nor deployed.

In the event that a test fails, unless the functionality of the method has materially changed, fix the method, not the test.

## Tutorials

* [`pytest` 101](/intro-to-python-testing.md)
  * Organizing tests
  * Configuring tests
  * Running tests
  * A note on filepaths
* [`pytest` 201](/intermediate-python-testing.md)
  * Intro to fixtures
  * Parameterized fixtures
  * Database fixtures
    * Scope, or How to avoid confusing dependencies between your tests
  * mock
* [`pytest` 301](/framework-specific-patterns.md)
  * Testing Flask applications
  * Testing Django applications
    * Setup
    * Interacting with the database
    * Transactional context
    * Model object fixtures
    * Management commands
* [Front-end testing](/intro-to-javascript-testing.md)
  * The right style
  * Test your syntax with `jshint`
  * Test your logic with `jasmine`

## Examples

### Django

* [`django-councilmatic`](https://github.com/datamade/django-councilmatic/blob/master/councilmatic_core/tests.py) – test all endpoints in a Councilmatic instance are valid
* [`la-metro-councilmatic`](https://github.com/datamade/la-metro-councilmatic/tree/master/tests) - test assorted formatting and display behaviors in a custom Councilmatic instance
* [`large-lots`](https://github.com/datamade/large-lots/tree/master/tests) - test a variety of functionality in a Django app, from form submission and validation, to distributed review tasks, to Django management commands

### Flask

* [`occrp`](https://github.com/datamade/occrp-timeline-tool/tree/master/tests) – test Flask form submission and page content rendering

### Python libraries

* [`dedupe`](https://github.com/dedupeio/dedupe) – test functionality of DataMade's fuzzy matching library<|MERGE_RESOLUTION|>--- conflicted
+++ resolved
@@ -35,11 +35,7 @@
 
 Whether or not you use tests to spec, **document what you are testing in docstrings or comments**, particularly where queries or clever assertions are involved.
 
-<<<<<<< HEAD
-Tests should operate independently of the outside world, and of each other. **Use fixtures to create reusable data**, whether it’s in a database or available through the fixture itself. Ideally, all non-database fixtures should be scoped to the function level. Document where fixtures exceed this scope, and be sure your tests return those fixtures to their original state, where applicable. For instance, if your fixture refers to a database table and your test alters that table, revert your changes at the end of your test.
-=======
-Tests should operate independently of the outside world, and of each other. Use fixtures to create reusable data, whether it’s in a database or available through the fixture itself. Ideally, all fixtures should be scoped to the function level and your test environment should be automatically returned to its original state after each test. Where this is not possible, document where fixtures violate this expectation, and be sure your tests clean up after themselves. For instance, if you use a module-scoped database table fixture in a test that test alters said table, any alterations should be reverted at the end of the test.
->>>>>>> df0c0a48
+Tests should operate independently of the outside world, and of each other. **Use fixtures to create reusable data**, whether it’s in a database or available through the fixture itself. Ideally, all fixtures should be scoped to the function level and your test environment should be automatically returned to its original state after each test. Where this is not possible, document where fixtures violate this expectation, and be sure your tests clean up after themselves. For instance, if you use a module-scoped database table fixture in a test that test alters said table, any alterations should be reverted at the end of the test.
 
 **When should I run tests?**
 
